--- conflicted
+++ resolved
@@ -29,11 +29,7 @@
 #Pydev
 .project
 .pydevproject
-<<<<<<< HEAD
-*~
-=======
 .settings
 
 #Sphinx
-docs/_build
->>>>>>> 7b7f2972
+docs/_build